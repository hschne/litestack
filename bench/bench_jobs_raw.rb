--- conflicted
+++ resolved
@@ -36,11 +36,7 @@
 
 require "./uljob"
 
-<<<<<<< HEAD
-warn "litejob started in #{Litesupport.scheduler} environmnet"
-=======
-STDERR.puts "litejob started in #{Litescheduler.backend} environmnet"
->>>>>>> 706a43a8
+warn "litejob started in #{Litescheduler.backend} environment"
 
 t = Process.clock_gettime(Process::CLOCK_MONOTONIC)
 bench("enqueuing litejobs", count) do |i|
