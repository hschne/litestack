--- conflicted
+++ resolved
@@ -1,10 +1,5 @@
-<<<<<<< HEAD
 require "./bench"
-require "../lib/litestack"
-=======
-require './bench'
-require '../lib/litestack/litejob'
->>>>>>> 706a43a8
+require "../lib/litestack/litejob"
 
 class MyJob
   include Litejob
