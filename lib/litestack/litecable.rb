# frozen_stringe_literal: true

# all components should require the support module
require_relative "litesupport"
require_relative "litemetric"

require "base64"
require "oj"

class Litecable
  include Litesupport::Liteconnection
  include Litemetric::Measurable

  DEFAULT_OPTIONS = {
    config_path: "./litecable.yml",
    path: Litesupport.root.join("cable.sqlite3"),
    sync: 0,
    mmap_size: 16 * 1024 * 1024, # 16MB
    expire_after: 5, # remove messages older than 5 seconds
    listen_interval: 0.05, # check new messages every 50 milliseconds
    metrics: false
  }

  def initialize(options = {})
    @messages = Litesupport::Pool.new(1) { [] }
    init(options)
    collect_metrics if @options[:metrics]
  end

  # broadcast a message to a specific channel
  def broadcast(channel, payload = nil)
    # group meesages and only do broadcast every 10 ms
    # but broadcast locally normally
    @messages.acquire { |msgs| msgs << [channel.to_s, Oj.dump(payload)] }
    capture(:broadcast, channel)
    local_broadcast(channel, payload)
  end

  # subscribe to a channel, optionally providing a success callback proc
  def subscribe(channel, subscriber, success_callback = nil)
    @subscribers.acquire do |subs|
      subs[channel] = {} unless subs[channel]
      subs[channel][subscriber] = true
    end
    capture(:subscribe, channel)
  end

  # unsubscribe from a channel
  def unsubscribe(channel, subscriber)
    @subscribers.acquire { |subs|
      begin
        subs[channel].delete(subscriber)
      rescue
        nil
      end
    }
    capture(:unsubscribe, channel)
  end

  private

  # broadcast the message to local subscribers
  def local_broadcast(channel, payload = nil)
    subscribers = []
    @subscribers.acquire do |subs|
      break unless subs[channel]
      subscribers = subs[channel].keys
    end
    subscribers.each do |subscriber|
      subscriber.call(payload)
      capture(:message, channel)
    end
  end

  def setup
    super # create connection
    @pid = Process.pid
    @subscribers = Litesupport::Pool.new(1) { {} }
    @running = true
    @listener = create_listener
    @pruner = create_pruner
    @broadcaster = create_broadcaster
    @last_fetched_id = nil
  end

  def create_broadcaster
<<<<<<< HEAD
    Litesupport.spawn do
      while @running
=======
    Litescheduler.spawn do
      while @running do
>>>>>>> 706a43a8
        @messages.acquire do |msgs|
          if msgs.length > 0
            run_sql("BEGIN IMMEDIATE")
            while (msg = msgs.shift)
              run_stmt(:publish, msg[0], msg[1], @pid)
            end
            run_sql("END")
          end
        end
        sleep 0.02
      end
    end
  end

  def create_pruner
<<<<<<< HEAD
    Litesupport.spawn do
      while @running
=======
    Litescheduler.spawn do
      while @running do
>>>>>>> 706a43a8
        run_stmt(:prune, @options[:expire_after])
        sleep @options[:expire_after]
      end
    end
  end

  def create_listener
<<<<<<< HEAD
    Litesupport.spawn do
      while @running
=======
    Litescheduler.spawn do
      while @running do
>>>>>>> 706a43a8
        @last_fetched_id ||= (run_stmt(:last_id)[0][0] || 0)
        run_stmt(:fetch, @last_fetched_id, @pid).to_a.each do |msg|
          @logger.info "RECEIVED #{msg}"
          @last_fetched_id = msg[0]
          local_broadcast(msg[1], Oj.load(msg[2]))
        end
        sleep @options[:listen_interval]
      end
    end
  end

  def create_connection
    super("#{__dir__}/litecable.sql.yml") do |conn|
      conn.wal_autocheckpoint = 10000
    end
  end
end<|MERGE_RESOLUTION|>--- conflicted
+++ resolved
@@ -84,13 +84,8 @@
   end
 
   def create_broadcaster
-<<<<<<< HEAD
-    Litesupport.spawn do
+    Litescheduler.spawn do
       while @running
-=======
-    Litescheduler.spawn do
-      while @running do
->>>>>>> 706a43a8
         @messages.acquire do |msgs|
           if msgs.length > 0
             run_sql("BEGIN IMMEDIATE")
@@ -106,13 +101,8 @@
   end
 
   def create_pruner
-<<<<<<< HEAD
-    Litesupport.spawn do
+    Litescheduler.spawn do
       while @running
-=======
-    Litescheduler.spawn do
-      while @running do
->>>>>>> 706a43a8
         run_stmt(:prune, @options[:expire_after])
         sleep @options[:expire_after]
       end
@@ -120,13 +110,8 @@
   end
 
   def create_listener
-<<<<<<< HEAD
-    Litesupport.spawn do
+    Litescheduler.spawn do
       while @running
-=======
-    Litescheduler.spawn do
-      while @running do
->>>>>>> 706a43a8
         @last_fetched_id ||= (run_stmt(:last_id)[0][0] || 0)
         run_stmt(:fetch, @last_fetched_id, @pid).to_a.each do |msg|
           @logger.info "RECEIVED #{msg}"
