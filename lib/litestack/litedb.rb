--- conflicted
+++ resolved
@@ -11,14 +11,10 @@
 class Litedb < ::SQLite3::Database
   # add litemetric support
   include Litemetric::Measurable
-<<<<<<< HEAD
-
-=======
   
   # add litesearch support
   include Litesearch
   
->>>>>>> 003041b7
   # overrride the original initilaizer to allow for connection configuration
   def initialize(file, options = {}, zfs = nil)
     if block_given?
