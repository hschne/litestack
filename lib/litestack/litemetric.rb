# frozen_stringe_literal: true

require "singleton"

require_relative "./litesupport"

# this class is a singleton
# and should remain so
class Litemetric
  include Singleton
  include Litesupport::Liteconnection

  DEFAULT_OPTIONS = {
    config_path: "./litemetric.yml",
    path: Litesupport.root.join("metrics.sqlite3"),
    sync: 1,
    mmap_size: 128 * 1024 * 1024, # 16MB of memory to easily process 1 year worth of data
    flush_interval: 10, # flush data every 10 seconds
    summarize_interval: 30, # summarize data every 1/2 minute
    snapshot_interval: 10 * 60 # snapshot every 10 minutes
  }

  RESOLUTIONS = {
    minute: 300, # 5 minutes (highest resolution)
    hour: 3600, # 1 hour
    day: 24 * 3600, # 1 day
    week: 7 * 24 * 3600 # 1 week (lowest resolution)
  }

  # :nodoc:
  def self.options=(options)
    # an ugly hack to pass options to a singleton
    # need to rethink the whole singleton thing
    @options = options
  end

  def self.options
    @options
  end

  # :nodoc:
  def initialize(options = {})
    options = options.merge(Litemetric.options) if Litemetric.options
    init(options)
  end

  # registers a class for metrics to be collected
  def register(identifier)
    @registered[identifier] = true
    @metrics[identifier] = {} unless @metrics[identifier]
    run_stmt(:register_topic, identifier) # it is safe to call register topic multiple times with the same identifier
  end

  ## event capturing
  ##################

  def current_time_slot
    (Time.now.to_i / 300) * 300
  end

  def capture(topic, event, key = event, value = nil)
    @collector.capture(topic, event, key, value, current_time_slot)
  end

  def capture_snapshot(topic, state)
    run_stmt(:capture_state, topic, Oj.dump(state))
  end

  ## event reporting
  ##################

  def topics
    run_stmt(:list_topics).to_a
  end

  def topic_summaries(resolution, count, order, dir, search)
    search = "%#{search}%" if search
    if dir.downcase == "desc"
      run_stmt(:topics_summaries, resolution, count, order, search).to_a
    else
      run_stmt(:topics_summaries_asc, resolution, count, order, search).to_a
    end
  end

  def events_summaries(topic, resolution, order, dir, search, count)
    search = "%#{search}%" if search
    if dir.downcase == "desc"
      run_stmt_hash(:events_summaries, topic, resolution, order, search, count)
    else
      run_stmt_hash(:events_summaries_asc, topic, resolution, order, search, count)
    end
  end

  def keys_summaries(topic, event, resolution, order, dir, search, count)
    search = "%#{search}%" if search
    if dir.downcase == "desc"
      run_stmt_hash(:keys_summaries, topic, event, resolution, order, search, count).to_a
    else
      run_stmt_hash(:keys_summaries_asc, topic, event, resolution, order, search, count).to_a
    end
  end

  def topic_data_points(step, count, resolution, topic)
    run_stmt(:topic_data_points, step, count, resolution, topic).to_a
  end

  def event_data_points(step, count, resolution, topic, event)
    run_stmt_hash(:event_data_points, step, count, resolution, topic, event).to_a
  end

  def key_data_points(step, count, resolution, topic, event, key)
    run_stmt_hash(:key_data_points, step, count, resolution, topic, event, key).to_a
  end

  def snapshot(topic)
    run_stmt(:snapshot, topic)[0].to_a
  end

  ## summarize data
  #################

  def summarize
    run_stmt(:summarize_events, RESOLUTIONS[:hour], "hour", "minute")
    run_stmt(:summarize_events, RESOLUTIONS[:day], "day", "hour")
    run_stmt(:summarize_events, RESOLUTIONS[:week], "week", "day")
    run_stmt(:delete_events, "minute", RESOLUTIONS[:hour] * 1)
    run_stmt(:delete_events, "hour", RESOLUTIONS[:day] * 1)
    run_stmt(:delete_events, "day", RESOLUTIONS[:week] * 1)
  end

  ## background stuff
  ###################

  private

  def run_stmt_hash(stmt, *args)
    res = run_stmt(stmt, *args)
    cols = run_stmt_method(stmt, :columns)
    hashes = []
    res.each do |row|
      hash = {}
      row.each_with_index do |field, i|
        hash[cols[i]] = field
      end
      hashes << hash
    end
    hashes
  end

  def exit_callback
    warn "--- Litemetric detected an exit, flushing metrics"
    @running = false
    flush
  end

  def setup
    super
    @metrics = {}
    @registered = {}
    @mutex = Litesupport::Mutex.new
    @collector = Litemetric::Collector.new({dbpath: @options[:path]})
    @summarizer = create_summarizer
    @flusher = create_flusher
  end

  def flush
    @collector.flush
  end

  def create_connection
    super("#{__dir__}/litemetric.sql.yml") do |conn|
      conn.wal_autocheckpoint = 10000 # checkpoint after 10000 pages are written
    end
  end

  def create_flusher
<<<<<<< HEAD
    Litesupport.spawn do
      while @running
=======
    Litescheduler.spawn do
      while @running do
>>>>>>> 706a43a8
        sleep @options[:flush_interval]
        flush
      end
    end
  end

  def create_summarizer
<<<<<<< HEAD
    Litesupport.spawn do
      while @running
=======
    Litescheduler.spawn do
      while @running do
>>>>>>> 706a43a8
        sleep @options[:summarize_interval]
        summarize
      end
    end
  end
end

## Measurable Module
####################

class Litemetric
  module Measurable
    def collect_metrics
      @litemetric = Litemetric.instance
      @litemetric.register(metrics_identifier)
      @snapshotter = create_snapshotter
    end

    def create_snapshotter
<<<<<<< HEAD
      Litesupport.spawn do
        while @running
=======
      Litescheduler.spawn do
        while @running do
>>>>>>> 706a43a8
          sleep @litemetric.options[:snapshot_interval]
          capture_snapshot
        end
      end
    end

    def metrics_identifier
      self.class.name # override in included classes
    end

    def capture(event, key = event, value = nil)
      return unless @litemetric
      @litemetric.capture(metrics_identifier, event, key, value)
    end

    def measure(event, key = event)
      unless @litemetric
        yield
        return 0
      end
      t1 = Process.clock_gettime(Process::CLOCK_MONOTONIC)
      yield
      t2 = Process.clock_gettime(Process::CLOCK_MONOTONIC)
      value = t2 - t1
      capture(event, key, value)
      value # return value so other events can reuse it
    end

    def capture_snapshot
      return unless @litemetric
      state = snapshot if defined? snapshot
      if state
        @litemetric.capture_snapshot(metrics_identifier, state)
      end
    end
  end
end

class Litemetric
  class Collector
    include Litesupport::Liteconnection

    DEFAULT_OPTIONS = {
      path: ":memory:",
      sync: 1,
      flush_interval: 3, # flush data every 1 minute
      summarize_interval: 10, # summarize data every 1 minute
      snapshot_interval: 1 # snapshot every 10 minutes
    }

    RESOLUTIONS = {
      minute: 300, # 5 minutes (highest resolution)
      hour: 3600, # 1 hour
      day: 24 * 3600, # 1 day
      week: 7 * 24 * 3600 # 1 week (lowest resolution)
    }

    def initialize(options = {})
      init(options)
    end

    def capture(topic, event, key, value = nil, time = nil)
      if key.is_a? Array
        key.each { |k| capture_single_key(topic, event, k, value, time) }
      else
        capture_single_key(topic, event, key, value, time)
      end
    end

    def capture_single_key(topic, event, key, value, time = nil)
      run_stmt(:capture_event, topic.to_s, event.to_s, key.to_s, time, 1, value)
    end

    def flush
      limit = 1000 # migrate 1000 records at a time
      count = run_stmt(:event_count)[0][0]
      while count > 0
        @conn.acquire do |conn|
          conn.transaction(:immediate) do
            conn.stmts[:migrate_events].execute!(limit)
            conn.stmts[:delete_migrated_events].execute!(limit)
            count = conn.stmts[:event_count].execute![0][0]
          end
        end
        sleep 0.005 # give other threads a chance to run
      end
    end

    def create_connection
      super("#{__dir__}/litemetric_collector.sql.yml") do |conn|
        conn.execute("ATTACH ? as m", @options[:dbpath].to_s)
        conn.wal_autocheckpoint = 10000
      end
    end
  end
end<|MERGE_RESOLUTION|>--- conflicted
+++ resolved
@@ -174,13 +174,8 @@
   end
 
   def create_flusher
-<<<<<<< HEAD
-    Litesupport.spawn do
+    Litescheduler.spawn do
       while @running
-=======
-    Litescheduler.spawn do
-      while @running do
->>>>>>> 706a43a8
         sleep @options[:flush_interval]
         flush
       end
@@ -188,13 +183,8 @@
   end
 
   def create_summarizer
-<<<<<<< HEAD
-    Litesupport.spawn do
+    Litescheduler.spawn do
       while @running
-=======
-    Litescheduler.spawn do
-      while @running do
->>>>>>> 706a43a8
         sleep @options[:summarize_interval]
         summarize
       end
@@ -214,13 +204,8 @@
     end
 
     def create_snapshotter
-<<<<<<< HEAD
-      Litesupport.spawn do
+      Litescheduler.spawn do
         while @running
-=======
-      Litescheduler.spawn do
-        while @running do
->>>>>>> 706a43a8
           sleep @litemetric.options[:snapshot_interval]
           capture_snapshot
         end
