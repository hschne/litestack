--- conflicted
+++ resolved
@@ -1,10 +1,5 @@
 # frozen_string_literal: true
 
 module Litestack
-<<<<<<< HEAD
-  VERSION = "0.3.0"
-end
-=======
   VERSION = "0.4.1"
-end       
->>>>>>> 003041b7
+end