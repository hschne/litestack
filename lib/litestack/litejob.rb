--- conflicted
+++ resolved
@@ -65,20 +65,11 @@
     def process_jobs
       get_jobqueue
     end
-<<<<<<< HEAD
 
-    def delete(id, queue_name = nil)
-      queue_name ||= queue
-      get_jobqueue.delete(id, queue_name)
+    def delete(id)
+      get_jobqueue.delete(id)
     end
 
-=======
-       
-    def delete(id) 
-      get_jobqueue.delete(id)
-    end  
-         
->>>>>>> 706a43a8
     def queue
       @queue_name ||= "default"
     end
