--- conflicted
+++ resolved
@@ -219,11 +219,7 @@
     end
 
     def run_sql(sql, *args)
-<<<<<<< HEAD
-      @conn.acquire { |q| q.execute(sql, *args) }
-=======
       @conn.acquire { |q| q.execute(sql, args) }
->>>>>>> 003041b7
     end
 
     def run_method(method, *args)
