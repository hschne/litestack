--- conflicted
+++ resolved
@@ -192,48 +192,12 @@
             while (batched < priority) && (payload = pop(queue, 1)) # fearlessly use the same queue object
               capture(:dequeue, queue)
               processed += 1
-<<<<<<< HEAD
               batched += 1
               
               id, serialized_job = payload
               process_job(queue, id, serialized_job, spawns)
               
               Litesupport.switch # give other contexts a chance to run here
-=======
-              index += 1
-              begin
-                id, job = payload[0], payload[1]
-                job = Oj.load(job, symbol_keys: true)
-                @logger.info "[litejob]:[DEQ] queue:#{q[0]} class:#{job[:klass]} job:#{id}" 
-                klass = eval(job[:klass])
-                schedule(q[1]) do # run the job in a new context
-                  job_started #(Litesupport.current_context)
-                  begin
-                    measure(:perform, q[0]){ klass.new.perform(*job[:params]) }
-                    @logger.info "[litejob]:[END] queue:#{q[0]} class:#{job[:klass]} job:#{id}" 
-                  rescue Exception => e
-                    # we can retry the failed job now
-                    capture(:fail, q[0])
-                    if job[:retries] == 0
-                      @logger.error "[litejob]:[ERR] queue:#{q[0]} class:#{job[:klass]} job:#{id} failed with #{e}:#{e.message}, retries exhausted, moved to _dead queue"
-                      repush(id, job, @options[:dead_job_retention], '_dead')
-                    else
-                      capture(:retry, q[0])
-                      retry_delay = @options[:retry_delay_multiplier].pow(@options[:retries] - job[:retries]) * @options[:retry_delay] 
-                      job[:retries] -=  1
-                      @logger.error "[litejob]:[ERR] queue:#{q[0]} class:#{job[:klass]} job:#{id} failed with #{e}:#{e.message}, retrying in #{retry_delay} seconds"
-                      repush(id, job, retry_delay, q[0])                      
-                    end
-                  end
-                  job_finished #(Litesupport.current_context)
-                end
-              rescue Exception => e
-                # this is an error in the extraction of job info, retrying here will not be useful
-                @logger.error "[litejob]:[ERR] failed to extract job info for: #{payload} with #{e}:#{e.message}"
-                job_finished #(Litesupport.current_context)
-              end
-              Litescheduler.switch #give other contexts a chance to run here
->>>>>>> 60db365d
             end
           end
         end
