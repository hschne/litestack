<<<<<<< HEAD
require "minitest/autorun"
require "../lib/litestack/litejob"
=======
# frozen_string_literal: true
>>>>>>> 706a43a8

require_relative "./test_helper"
require_relative "../lib/litestack/litejob"

class NoOpJob
  include Litejob

  def perform = nil
end

<<<<<<< HEAD
Litejobqueue.new({path: ":memory:", retries: 2, retry_delay: 1, retry_delay_multiplier: 1, queues: [["test", 1]]})

class MyJob
  include ::Litejob

  self.queue = "test"

  @@attempts = {}

  def perform(time)
    # puts "performing"
    raise "An error occured" if Time.now.to_i < time
  end
end

class TestQueue < Minitest::Test
  def setup
    @jobqueue = Litejobqueue.new({path: ":memory:", retries: 2, retry_delay: 1, retry_delay_multiplier: 1, queues: [["test", 1]]})
    @jobqueue.clear
=======
class OpJob
  include Litejob

  def perform = Performance.performed!
end

class RetryJob
  include Litejob

  class RetryableError < StandardError; end

  def perform
    if Performance.performances.zero?
      Performance.performed!
      raise RetryableError
    end
  end
end

class AlwaysFailJob
  include Litejob

  class RetryableError < StandardError; end

  def perform
    Performance.performed!
    raise RetryableError
>>>>>>> 706a43a8
  end
end

describe Litejob do
  after do
    $litejobqueue.clear
    Performance.reset!
    NoOpJob.instance_variable_set :@queue_name, nil
  end

<<<<<<< HEAD
  def test_job_delete
    assert @jobqueue.count == 0
    id = MyJob.perform_in(10, Time.now.to_i)
    assert @jobqueue.count != 0
    @jobqueue.count
    MyJob.delete(id)
    assert @jobqueue.count == 0
  end

  def test_job_perform_at
    assert @jobqueue.count == 0
    MyJob.perform_at(Time.now.to_i + 2, Time.now.to_i)
    assert @jobqueue.count != 0
    sleep 0.1
    assert @jobqueue.count != 0
    sleep 2.5
    assert @jobqueue.count == 0
  end

  def test_job_perform_in
    assert @jobqueue.count == 0
    MyJob.perform_in(1, Time.now.to_i)
    assert @jobqueue.count != 0
    sleep 0.1
    assert @jobqueue.count != 0
    sleep 1.5
    assert @jobqueue.count == 0
  end

  def test_job_retry
    # should fail twice
    MyJob.perform_async(Time.now.to_i + 1)
    assert @jobqueue.count != 0
    sleep 0.1
    assert @jobqueue.count != 0
    sleep 1.5
    assert @jobqueue.count == 0
    # should fail forever
    MyJob.perform_async(Time.now.to_i + 3)
    assert @jobqueue.count != 0
    sleep 0.1
    assert @jobqueue.count != 0
    sleep 3.1
    assert @jobqueue.count != 0
    @jobqueue.clear
  end
=======
  describe ".perform_async" do
    it "returns job_id and queue" do
      job_id, queue = NoOpJob.perform_async

      assert job_id
      assert_equal "default", queue
    end

    it "successfully pushes job to the queue" do
      assert_equal 0, $litejobqueue.count("default")

      _job_id, queue = NoOpJob.perform_async

      assert_equal "default", queue
      assert_equal 1, $litejobqueue.count("default")
    end

    it "successfully runs the job" do
      assert_equal 0, $litejobqueue.count("default")

      perform_enqueued_jobs do
        _job_id, queue = OpJob.perform_async

        assert_equal "default", queue
        assert_equal 1, $litejobqueue.count("default")
      end

      assert_equal 1, Performance.performances
      assert_equal 0, $litejobqueue.count("default")
    end

    it "retries a job that fails" do
      assert_equal 0, $litejobqueue.count("default")

      _job_id, queue = RetryJob.perform_async

      assert_equal "default", queue
      assert_equal 1, $litejobqueue.count("default")

      perform_enqueued_job

      assert_equal 1, Performance.performances
      assert_equal 1, $litejobqueue.count("default")

      perform_enqueued_job

      assert_equal 1, Performance.performances
      assert_equal 0, $litejobqueue.count("default")
    end

    it "stops retrying a job after max retries" do
      assert_equal 0, $litejobqueue.count("default")

      _job_id, queue = AlwaysFailJob.perform_async

      assert_equal "default", queue
      assert_equal 1, $litejobqueue.count("default")

      perform_enqueued_job

      assert_equal 1, Performance.performances
      assert_equal 1, $litejobqueue.count("default")

      perform_enqueued_job

      assert_equal 2, Performance.performances
      assert_equal 0, $litejobqueue.count("default")
      assert_equal 1, $litejobqueue.count("_dead")
    end
  end

  describe ".perform_at" do
    it "returns job_id and queue" do
      job_id, queue = NoOpJob.perform_at(Time.now.to_i + 0.1)

      assert job_id
      assert_equal "default", queue
    end

    it "successfully pushes job to the queue" do
      assert_equal 0, $litejobqueue.count("default")

      _job_id, queue = NoOpJob.perform_at(Time.now.to_i + 0.1)

      assert_equal "default", queue
      assert_equal 1, $litejobqueue.count("default")
    end

    it "successfully runs the job" do
      assert_equal 0, $litejobqueue.count("default")

      perform_enqueued_jobs do
        _job_id, queue = OpJob.perform_at(Time.now.to_i + 0.1)

        assert_equal "default", queue
        assert_equal 1, $litejobqueue.count("default")
      end

      assert_equal 1, Performance.performances
      assert_equal 0, $litejobqueue.count("default")
    end

    it "retries a job that fails" do
      assert_equal 0, $litejobqueue.count("default")

      _job_id, queue = RetryJob.perform_at(Time.now.to_i + 0.1)

      assert_equal "default", queue
      assert_equal 1, $litejobqueue.count("default")

      perform_enqueued_job

      assert_equal 1, Performance.performances
      assert_equal 1, $litejobqueue.count("default")

      perform_enqueued_job

      assert_equal 1, Performance.performances
      assert_equal 0, $litejobqueue.count("default")
    end

    it "stops retrying a job after max retries" do
      assert_equal 0, $litejobqueue.count("default")

      _job_id, queue = AlwaysFailJob.perform_at(Time.now.to_i + 0.1)

      assert_equal "default", queue
      assert_equal 1, $litejobqueue.count("default")

      perform_enqueued_job

      assert_equal 1, Performance.performances
      assert_equal 1, $litejobqueue.count("default")

      perform_enqueued_job

      assert_equal 2, Performance.performances
      assert_equal 0, $litejobqueue.count("default")
      assert_equal 1, $litejobqueue.count("_dead")
    end
  end

  describe ".perform_in" do
    it "returns job_id and queue" do
      job_id, queue = NoOpJob.perform_in(1)

      assert job_id
      assert_equal "default", queue
    end

    it "successfully pushes job to the queue" do
      assert_equal 0, $litejobqueue.count("default")

      _job_id, queue = NoOpJob.perform_in(1)

      assert_equal "default", queue
      assert_equal 1, $litejobqueue.count("default")
    end

    it "successfully runs the job" do
      assert_equal 0, $litejobqueue.count("default")

      perform_enqueued_jobs do
        _job_id, queue = OpJob.perform_in(0.01)

        assert_equal "default", queue
        assert_equal 1, $litejobqueue.count("default")
      end

      assert_equal 1, Performance.performances
      assert_equal 0, $litejobqueue.count("default")
    end

    it "retries a job that fails" do
      assert_equal 0, $litejobqueue.count("default")

      _job_id, queue = RetryJob.perform_in(0.01)

      assert_equal "default", queue
      assert_equal 1, $litejobqueue.count("default")

      perform_enqueued_job

      assert_equal 1, Performance.performances
      assert_equal 1, $litejobqueue.count("default")

      perform_enqueued_job

      assert_equal 1, Performance.performances
      assert_equal 0, $litejobqueue.count("default")
    end

    it "stops retrying a job after max retries" do
      assert_equal 0, $litejobqueue.count("default")

      _job_id, queue = AlwaysFailJob.perform_in(0.01)

      assert_equal "default", queue
      assert_equal 1, $litejobqueue.count("default")

      perform_enqueued_job

      assert_equal 1, Performance.performances
      assert_equal 1, $litejobqueue.count("default")

      perform_enqueued_job

      assert_equal 2, Performance.performances
      assert_equal 0, $litejobqueue.count("default")
      assert_equal 1, $litejobqueue.count("_dead")
    end
  end

  describe ".perform_after" do
    it "returns job_id and queue" do
      job_id, queue = NoOpJob.perform_after(1)

      assert job_id
      assert_equal "default", queue
    end

    it "successfully pushes job to the queue" do
      assert_equal 0, $litejobqueue.count("default")

      _job_id, queue = NoOpJob.perform_after(1)

      assert_equal "default", queue
      assert_equal 1, $litejobqueue.count("default")
    end

    it "successfully runs the job" do
      assert_equal 0, $litejobqueue.count("default")

      perform_enqueued_jobs do
        _job_id, queue = OpJob.perform_after(0.01)

        assert_equal "default", queue
        assert_equal 1, $litejobqueue.count("default")
      end

      assert_equal 1, Performance.performances
      assert_equal 0, $litejobqueue.count("default")
    end

    it "retries a job that fails" do
      assert_equal 0, $litejobqueue.count("default")

      _job_id, queue = RetryJob.perform_after(0.01)

      assert_equal "default", queue
      assert_equal 1, $litejobqueue.count("default")

      perform_enqueued_job

      assert_equal 1, Performance.performances
      assert_equal 1, $litejobqueue.count("default")

      perform_enqueued_job

      assert_equal 1, Performance.performances
      assert_equal 0, $litejobqueue.count("default")
    end

    it "stops retrying a job after max retries" do
      assert_equal 0, $litejobqueue.count("default")

      _job_id, queue = AlwaysFailJob.perform_after(0.01)

      assert_equal "default", queue
      assert_equal 1, $litejobqueue.count("default")

      perform_enqueued_job

      assert_equal 1, Performance.performances
      assert_equal 1, $litejobqueue.count("default")

      perform_enqueued_job

      assert_equal 2, Performance.performances
      assert_equal 0, $litejobqueue.count("default")
      assert_equal 1, $litejobqueue.count("_dead")
    end
  end

  describe ".delete" do
    it "removes the job" do
      assert_equal 0, $litejobqueue.count("default")

      job_id, queue = NoOpJob.perform_async

      assert job_id
      assert_equal "default", queue
      assert_equal 1, $litejobqueue.count("default")

      NoOpJob.delete(job_id)

      assert_equal 0, $litejobqueue.count("default")
    end

    it "returns the job hash" do
      assert_equal 0, $litejobqueue.count("default")

      job_id, queue = NoOpJob.perform_async

      assert job_id
      assert_equal "default", queue
      assert_equal 1, $litejobqueue.count("default")

      result = NoOpJob.delete(job_id)

      assert_equal({"klass" => "NoOpJob", "params" => [], "retries" => 1, "queue" => "default"}, result)
    end
  end

  describe ".queue=" do
    it "sets the queue name for .perform_async" do
      NoOpJob.queue=("test")
      job_id, queue = NoOpJob.perform_async

      assert job_id
      assert_equal "test", queue
    end

    it "sets the queue name for .perform_at" do
      NoOpJob.queue=("test")
      job_id, queue = NoOpJob.perform_at(Time.now.to_i + 0.1)

      assert job_id
      assert_equal "test", queue
    end

    it "sets the queue name for .perform_in" do
      NoOpJob.queue=("test")
      job_id, queue = NoOpJob.perform_in(0.1)

      assert job_id
      assert_equal "test", queue
    end

    it "sets the queue name for .perform_after" do
      NoOpJob.queue=("test")
      job_id, queue = NoOpJob.perform_after(0.1)

      assert job_id
      assert_equal "test", queue
    end
  end

  describe "exceptions" do
    describe "when trying to push to the Litequeue" do
      before do
        @original_verbose = $VERBOSE
        $VERBOSE = false
        @original_push = Litequeue.instance_method(:push)
      end

      after do
        Litequeue.define_method(@original_push.name, @original_push)
        $VERBOSE = @original_verbose
      end

      it "immediately raises non-retryable exception" do
        Litequeue.define_method(:push) do |value, delay = nil, queue = nil|
          Performance.performed!
          raise StandardError
        end

        assert_raises(StandardError) { NoOpJob.perform_async }
        assert_equal 1, Performance.performances
      end

#       it "retries once retryable exception" do
#         Litequeue.define_method(:push) do |value, delay = nil, queue = nil|
#           Performance.performed!
#           raise SQLite3::BusyException
#         end
# 
#         assert_raises(SQLite3::BusyException) { NoOpJob.perform_async }
#         assert_equal 2, Performance.performances
#       end
    end

    describe "when processing a job" do
      it "immediately raises when the job class is undefined" do
        assert_raises(NameError, "uninitialized constant NonExistentClass") do
          processor.process!
          $litejobqueue.send(:process_job, "QUEUE", "ID", JSON.dump({class: "NonExistentClass", params: [], attempts: 5, queue: "default"}), false)
        end
      end
    end
  end
>>>>>>> 706a43a8
end<|MERGE_RESOLUTION|>--- conflicted
+++ resolved
@@ -1,9 +1,4 @@
-<<<<<<< HEAD
-require "minitest/autorun"
-require "../lib/litestack/litejob"
-=======
 # frozen_string_literal: true
->>>>>>> 706a43a8
 
 require_relative "./test_helper"
 require_relative "../lib/litestack/litejob"
@@ -14,27 +9,6 @@
   def perform = nil
 end
 
-<<<<<<< HEAD
-Litejobqueue.new({path: ":memory:", retries: 2, retry_delay: 1, retry_delay_multiplier: 1, queues: [["test", 1]]})
-
-class MyJob
-  include ::Litejob
-
-  self.queue = "test"
-
-  @@attempts = {}
-
-  def perform(time)
-    # puts "performing"
-    raise "An error occured" if Time.now.to_i < time
-  end
-end
-
-class TestQueue < Minitest::Test
-  def setup
-    @jobqueue = Litejobqueue.new({path: ":memory:", retries: 2, retry_delay: 1, retry_delay_multiplier: 1, queues: [["test", 1]]})
-    @jobqueue.clear
-=======
 class OpJob
   include Litejob
 
@@ -62,7 +36,6 @@
   def perform
     Performance.performed!
     raise RetryableError
->>>>>>> 706a43a8
   end
 end
 
@@ -73,54 +46,6 @@
     NoOpJob.instance_variable_set :@queue_name, nil
   end
 
-<<<<<<< HEAD
-  def test_job_delete
-    assert @jobqueue.count == 0
-    id = MyJob.perform_in(10, Time.now.to_i)
-    assert @jobqueue.count != 0
-    @jobqueue.count
-    MyJob.delete(id)
-    assert @jobqueue.count == 0
-  end
-
-  def test_job_perform_at
-    assert @jobqueue.count == 0
-    MyJob.perform_at(Time.now.to_i + 2, Time.now.to_i)
-    assert @jobqueue.count != 0
-    sleep 0.1
-    assert @jobqueue.count != 0
-    sleep 2.5
-    assert @jobqueue.count == 0
-  end
-
-  def test_job_perform_in
-    assert @jobqueue.count == 0
-    MyJob.perform_in(1, Time.now.to_i)
-    assert @jobqueue.count != 0
-    sleep 0.1
-    assert @jobqueue.count != 0
-    sleep 1.5
-    assert @jobqueue.count == 0
-  end
-
-  def test_job_retry
-    # should fail twice
-    MyJob.perform_async(Time.now.to_i + 1)
-    assert @jobqueue.count != 0
-    sleep 0.1
-    assert @jobqueue.count != 0
-    sleep 1.5
-    assert @jobqueue.count == 0
-    # should fail forever
-    MyJob.perform_async(Time.now.to_i + 3)
-    assert @jobqueue.count != 0
-    sleep 0.1
-    assert @jobqueue.count != 0
-    sleep 3.1
-    assert @jobqueue.count != 0
-    @jobqueue.clear
-  end
-=======
   describe ".perform_async" do
     it "returns job_id and queue" do
       job_id, queue = NoOpJob.perform_async
@@ -437,7 +362,7 @@
 
   describe ".queue=" do
     it "sets the queue name for .perform_async" do
-      NoOpJob.queue=("test")
+      NoOpJob.queue = ("test")
       job_id, queue = NoOpJob.perform_async
 
       assert job_id
@@ -445,7 +370,7 @@
     end
 
     it "sets the queue name for .perform_at" do
-      NoOpJob.queue=("test")
+      NoOpJob.queue = ("test")
       job_id, queue = NoOpJob.perform_at(Time.now.to_i + 0.1)
 
       assert job_id
@@ -453,7 +378,7 @@
     end
 
     it "sets the queue name for .perform_in" do
-      NoOpJob.queue=("test")
+      NoOpJob.queue = ("test")
       job_id, queue = NoOpJob.perform_in(0.1)
 
       assert job_id
@@ -461,7 +386,7 @@
     end
 
     it "sets the queue name for .perform_after" do
-      NoOpJob.queue=("test")
+      NoOpJob.queue = ("test")
       job_id, queue = NoOpJob.perform_after(0.1)
 
       assert job_id
@@ -492,15 +417,15 @@
         assert_equal 1, Performance.performances
       end
 
-#       it "retries once retryable exception" do
-#         Litequeue.define_method(:push) do |value, delay = nil, queue = nil|
-#           Performance.performed!
-#           raise SQLite3::BusyException
-#         end
-# 
-#         assert_raises(SQLite3::BusyException) { NoOpJob.perform_async }
-#         assert_equal 2, Performance.performances
-#       end
+      #       it "retries once retryable exception" do
+      #         Litequeue.define_method(:push) do |value, delay = nil, queue = nil|
+      #           Performance.performed!
+      #           raise SQLite3::BusyException
+      #         end
+      #
+      #         assert_raises(SQLite3::BusyException) { NoOpJob.perform_async }
+      #         assert_equal 2, Performance.performances
+      #       end
     end
 
     describe "when processing a job" do
@@ -512,5 +437,4 @@
       end
     end
   end
->>>>>>> 706a43a8
 end